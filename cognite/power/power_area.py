--- conflicted
+++ resolved
@@ -1,24 +1,4 @@
-<<<<<<< HEAD
-import math
-from collections import defaultdict
-from datetime import datetime, timedelta
-from typing import *
-
 import networkx as nx
-import numpy as np
-import pandas as pd
-import plotly.graph_objs as go
-import pyproj
-
-from cognite.client.data_classes import Asset
-from cognite.power.data_classes import ACLineSegment, PowerAssetList, Substation
-
-# univeral transverse mercator zone 32 = south norway, germany
-_LATLON_PROJ = "+proj=utm +zone=32, +north +ellps=WGS84 +datum=WGS84 +units=m +no_defs"
-_PROJECTION = pyproj.Proj(_LATLON_PROJ, preserve_units=True)
-=======
-import networkx as nx
->>>>>>> 19939c8f
 
 from cognite.power.data_classes import *
 from cognite.power.power_plot import PowerPlot
@@ -157,100 +137,9 @@
         """
         return PowerPlot.draw_with_map(self)
 
-<<<<<<< HEAD
-    @staticmethod
-    def _voltage_color(base_voltage: float):
-        color_map = [
-            (-1e9, "000000"),
-            (100, "000000"),
-            (132, "9ACA3C"),
-            (300, "20B3DE"),
-            (420, "ED1C24"),
-            (1e9, "ED1C24"),
-        ]
-        color_map = [(v, tuple(int(h[i : i + 2], 16) for i in (0, 2, 4))) for v, h in color_map]  # to rgb
-
-        ix_above = 0
-        while color_map[ix_above][0] < base_voltage:
-            ix_above += 1
-        t = (base_voltage - color_map[ix_above - 1][0]) / (color_map[ix_above][0] - color_map[ix_above - 1][0])
-        color = [
-            int(color_map[ix_above - 1][1][rgb] + t * (color_map[ix_above][1][rgb] - color_map[ix_above - 1][1][rgb]))
-            for rgb in range(3)
-        ]
-        c = ",".join(map(str, color))
-        return f"rgb({c})"
-
-    def _plotly_nodes_edges(self, labels, position):
-
-        if labels == "fixed":
-            node_plot_mode = "markers+text"
-        else:
-            node_plot_mode = "markers"
-        # plot each base voltage
-        edges_by_bv = defaultdict(list)
-        for f, t, obj in self._graph.edges(data="object"):
-            edges_by_bv[obj.base_voltage].append((f, t, obj))
-
-        if position == "source":
-            node_positions = self._node_locations()
-        elif position == "project":
-            node_positions = {n: _latlon_to_xy(*xy) for n, xy in self._node_locations().items()}
-        elif position == "spring":
-            node_positions = nx.spring_layout(self._graph)
-        elif position == "kamada":
-            node_positions = nx.kamada_kawai_layout(self._graph)
-        else:
-            raise ValueError(f"Unknown layout {position}")
-
-        edge_traces = []
-        hidden_edge_nodes = []
-        edge_lbl = []
-        for base_voltage, edge_list in edges_by_bv.items():
-            bv_edge_points = sum([[node_positions[f], node_positions[t], [None, None]] for f, t, obj in edge_list], [])
-            hidden_edge_nodes.extend(
-                [(node_positions[f][0] + node_positions[t][0]) / 2, (node_positions[f][1] + node_positions[t][1]) / 2]
-                for f, t, obj in edge_list
-            )
-            edge_lbl.extend(f"{obj.name}: {obj.base_voltage:.0f} kV" for f, t, obj in edge_list)
-            edge_x, edge_y = zip(*bv_edge_points)
-            edge_traces.append(
-                go.Scatter(
-                    x=edge_x,
-                    y=edge_y,
-                    line=dict(width=2, color=self._voltage_color(base_voltage)),
-                    hoverinfo="none",
-                    mode="lines",
-                )
-            )
-
-        edge_node_x, edge_node_y = zip(*hidden_edge_nodes)
-        edge_node_trace = go.Scatter(
-            x=edge_node_x, y=edge_node_y, text=edge_lbl, mode="markers", hoverinfo="text", marker=dict(size=0.001)
-        )
-
-        node_x, node_y = zip(*[xy for lbl, xy in node_positions.items()])
-        node_lbl = [lbl for lbl, xy in node_positions.items()]
-
-        node_trace = go.Scatter(
-            x=node_x,
-            y=node_y,
-            text=node_lbl,
-            mode=node_plot_mode,
-            textposition="top center",
-            hoverinfo="text",
-            marker=dict(size=15, line=dict(color="rgb(85,150,210)", width=2), color="rgb(230,230,230)"),
-        )
-        return node_trace, edge_traces, edge_node_trace, node_positions
-
-    def draw(self, labels="fixed", position="project", height=None):
-        """Plots the graph.
-
-=======
     def draw(self, labels="fixed", position="project", height=None):
         """Plots substations and ac line segments.
 
->>>>>>> 19939c8f
         Args:
             labels: 'fixed' to label by name, otherwise only shown on hovering over node.
             position: `source` to take positions from the assets xPosition/yPosition.
@@ -259,49 +148,7 @@
                       `kamada` for a networkx kamada-kawai location.
             height: figure height (width is set based on fixed aspect ratio)
         """
-<<<<<<< HEAD
-        node_trace, edge_traces, edge_node_trace, _ = self._plotly_nodes_edges(labels, position)
-        fig = go.Figure(
-            data=edge_traces + [edge_node_trace, node_trace],
-            layout=go.Layout(
-                height=height,
-                plot_bgcolor="rgb(250,250,250)",
-                titlefont_size=16,
-                showlegend=False,
-                hovermode="closest",
-                margin=dict(b=0, l=0, r=0, t=0),
-                xaxis=dict(showgrid=False, zeroline=False, showticklabels=False, constrain="domain"),
-                yaxis=dict(showgrid=False, zeroline=False, showticklabels=False, scaleanchor="x"),
-            ),
-        )
-        return fig
-
-    @staticmethod
-    def _flow_color(flow: float):
-        color_map = [
-            (-1e9, "000000"),
-            (100, "000000"),
-            (132, "9ACA3C"),
-            (300, "20B3DE"),
-            (420, "ED1C24"),
-            (1e9, "ED1C24"),
-        ]
-        color_map = [(v, tuple(int(h[i : i + 2], 16) for i in (0, 2, 4))) for v, h in color_map]  # to rgb
-
-        ix_above = 0
-        while color_map[ix_above][0] < flow:
-            ix_above += 1
-        t = (flow - color_map[ix_above - 1][0]) / (color_map[ix_above][0] - color_map[ix_above - 1][0])
-        color = [
-            int(color_map[ix_above - 1][1][rgb] + t * (color_map[ix_above][1][rgb] - color_map[ix_above - 1][1][rgb]))
-            for rgb in range(3)
-        ]
-        c = ",".join(map(str, color))
-        return f"rgb({c})"
-
-    @staticmethod
-    def _np_datetime_to_ms(np_datetime):
-        return np_datetime.astype("datetime64[ms]").astype("uint64")
+        return PowerPlot.draw(self, labels, position, height)
 
     def draw_flow(
         self,
@@ -312,8 +159,7 @@
         granularity="1h",
         date: "np.datetime64" = None,
     ):
-        """
-        Draws power flow through the area.
+        """Plots flow in area.
 
         Args:
             labels,position,height: as in `draw`
@@ -321,143 +167,12 @@
             granularity: time step at which to average values over, as in the Python SDK `retrieve_dataframe` function.
             date: datetime object at which to visualize flow, use None for now.
         """
-        node_trace, edge_traces, edge_node_trace, node_positions = self._plotly_nodes_edges(labels, position)
-        terminals = PowerAssetList(
-            list(set(sum([list(data["terminals"].values()) for f, t, data in self._graph.edges(data=True)], []))),
-            cognite_client=self._cognite_client,
-        )
-        ts = terminals.time_series(measurement_type="ThreePhaseActivePower", timeseries_type=timeseries_type)
-        analogs = self._cognite_client.assets.retrieve_multiple(ids=[t.asset_id for t in ts])
-        terminal_ids = [a.parent_id for a in analogs]
-
-        target_time = np.datetime64(date or datetime.now())
-        delta = np.timedelta64(5, "D")
-        start = self._np_datetime_to_ms((target_time - delta))
-        end = self._np_datetime_to_ms((target_time + delta))
-        df = self._cognite_client.datapoints.retrieve_dataframe(
-            id=[t.id for t in ts],
-            aggregates=["average"],
+        return PowerPlot.draw_flow(
+            self,
+            labels=labels,
+            position=position,
+            height=height,
+            timeseries_type=timeseries_type,
             granularity=granularity,
-            start=start,  # TODO: split data prep and update
-            end=end,
-            include_aggregate_name=False,
-        )
-        df.columns = terminal_ids
-
-        ix = np.searchsorted(df.index, target_time, side="left")
-        flow_values = df.iloc[ix - 1, :]
-        title = f"flow at {df.index[ix - 1]}"
-
-        distances = [
-            np.linalg.norm(np.array(node_positions[edge[0]]) - np.array(node_positions[edge[1]]))
-            for edge in self._graph.edges
-        ]
-        global_arrow_scale = 0.15 * np.mean(distances)  # TODO: what is reasonable here?
-
-        arrow_traces = []
-        for f, t, data in self._graph.edges(data=True):
-            acl = data["object"]
-            terminal_map = data["terminals"]
-            terminals = [terminal_map[f], terminal_map[t]]
-
-            flow_values_t = []
-            for side in [0, 1]:
-                val = np.nan
-                if terminals[side].id in flow_values.index:
-                    val = flow_values[terminals[side].id]
-                    if isinstance(val, pd.Series):
-                        val = val.dropna()
-                        val = val.mean() if not val.empty else np.nan
-                flow_values_t.append(val)
-
-            from_pos = np.array(node_positions[f])
-            to_pos = np.array(node_positions[t])
-            from_to_vec = to_pos - from_pos
-            distance = np.linalg.norm(from_to_vec)
-            arrow_scale = min(global_arrow_scale, 0.3 * distance)
-
-            from_to_vec /= min(distance, 1e-5)
-            if flow_values_t[0] < flow_values_t[1]:
-                flow_vec = -from_to_vec
-            else:
-                flow_vec = from_to_vec
-            orthogonal = np.array([-flow_vec[1], flow_vec[0]])
-
-            mid = (from_pos + to_pos) / 2
-
-            sign_from = math.copysign(1, flow_values_t[0]) if not np.isnan(flow_values_t[0]) else 0
-            arrow_from_mid = mid - 0.5 * arrow_scale * from_to_vec  # arrow middle is always closer to from
-            # direction of arrow depends on sign of flow
-            arrow_from_tail = arrow_from_mid - 0.33 * arrow_scale * flow_vec * sign_from
-            arrow_from_head = arrow_from_mid + 0.33 * arrow_scale * flow_vec * sign_from
-            arrow_from_left = arrow_from_tail - orthogonal * global_arrow_scale * 0.5
-            arrow_from_right = arrow_from_tail + orthogonal * global_arrow_scale * 0.5
-
-            sign_to = math.copysign(1, flow_values_t[1]) if not np.isnan(flow_values_t[1]) else 0
-            arrow_to_mid = mid + 0.5 * arrow_scale * from_to_vec  # arrow middle is always closer to to
-            # direction of arrow depends on sign of flow
-            arrow_to_tail = arrow_to_mid - 0.33 * arrow_scale * flow_vec * (-sign_to)
-            arrow_to_head = arrow_to_mid + 0.33 * arrow_scale * flow_vec * (-sign_to)
-            arrow_to_left = arrow_to_tail - orthogonal * global_arrow_scale * 0.5
-            arrow_to_right = arrow_to_tail + orthogonal * global_arrow_scale * 0.5
-
-            arrows = [
-                [arrow_from_left, arrow_from_head, arrow_from_right],
-                [arrow_to_left, arrow_to_head, arrow_to_right],
-            ]
-            for arrow_points, terminal, flow in zip(arrows, terminals, flow_values_t):
-                arrow_x, arrow_y = zip(*arrow_points)
-                arrow_traces.append(
-                    go.Scatter(
-                        x=arrow_x,
-                        y=arrow_y,
-                        text=f"{terminal.name}: {flow:.1f} MW" if not np.isnan(flow) else f"{terminal.name}: NO DATA",
-                        line=dict(
-                            width=2,
-                            color=self._flow_color(abs(flow)) if flow and not np.isnan(flow) else "rgb(200,200,200)",
-                        ),
-                        hoverinfo="text",
-                        mode="lines",
-                    )
-                )
-
-        fig = go.Figure(
-            data=[node_trace] + edge_traces + arrow_traces,
-            layout=go.Layout(
-                title=title,
-                height=height,
-                plot_bgcolor="rgb(250,250,250)",
-                titlefont_size=16,
-                showlegend=False,
-                hovermode="closest",
-                margin=dict(b=0, l=0, r=0, t=0),
-                xaxis=dict(showgrid=False, zeroline=False, showticklabels=False, constrain="domain"),
-                yaxis=dict(showgrid=False, zeroline=False, showticklabels=False, scaleanchor="x"),
-            ),
-        )
-        return fig
-
-    @staticmethod
-    def _expand_area(networkx_graph, nodes, level, base_voltage):
-        visited_nodes = set(nodes)
-        level_nodes = nodes
-        for _ in range(level):
-            level_nodes = {
-                nb
-                for n in level_nodes
-                for nb, data in networkx_graph[n].items()
-                if nb not in visited_nodes and (base_voltage is None or data["object"].base_voltage in base_voltage)
-            }
-            visited_nodes |= level_nodes
-        return visited_nodes
-
-    def expand_area(self, level=1, base_voltage: Iterable = None) -> "PowerArea":
-        """Expand the area by following line segments `level` times."""
-        nodes = self._expand_area(self._power_graph.graph, self._graph.nodes, level, base_voltage)
-        return PowerArea(self._cognite_client, [node for node in nodes], self._power_graph)
-
-    def is_connected(self) -> bool:
-        return nx.is_connected(self._graph)
-=======
-        return PowerPlot.draw(self, labels, position, height)
->>>>>>> 19939c8f
+            date=date,
+        )