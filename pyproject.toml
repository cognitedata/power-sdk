--- conflicted
+++ resolved
@@ -1,10 +1,6 @@
 [tool.poetry]
 name = "cognite-power-sdk"
-<<<<<<< HEAD
-version = "0.9.0"
-=======
-version = "0.8.12"
->>>>>>> 19939c8f
+version = "0.8.13"
 description = "Cognite Power SDK"
 authors = ["Sander Land <sander.land@cognite.com>"]
 
@@ -22,7 +18,7 @@
 multi_line_output=3            # corresponds to -m  flag
 include_trailing_comma=true    # corresponds to -tc flag
 skip_glob = '^((?!py$).)*$'    # this makes sort all Python files
-known_third_party = ["networkx", "numpy", "pandas", "plotly", "pyproj", "pytest"]
+known_third_party = ["networkx", "numpy", "pandas", "plotly", "pyproj", "pytest", "textdistance"]
 
 [tool.tox]
 legacy_tox_ini = """
